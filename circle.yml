--- conflicted
+++ resolved
@@ -2,20 +2,16 @@
 jobs:
   build:
     docker:
-    - image: ubuntu:18.04
+    - image: circleci/build-image:ubuntu-14.04-XXL-upstart-1189-5614f37
+      command: /sbin/init
     environment:
       SOURCE_MAP_SUPPORT: false
     working_directory: ~/go/src/github.com/gopherjs/gopherjs
     steps:
-    - run: apt-get update && apt-get install -y sudo curl git python make g++
     - checkout
     - run: git clone https://github.com/creationix/nvm $HOME/.nvm && cd $HOME/.nvm && git checkout v0.33.9 && echo 'export NVM_DIR="$HOME/.nvm"' >> $BASH_ENV && echo '[ -s "$NVM_DIR/nvm.sh" ] && \. "$NVM_DIR/nvm.sh"' >> $BASH_ENV
     - run: nvm install 10.0.0 && nvm alias default 10.0.0
-<<<<<<< HEAD
-    - run: cd /usr/local && sudo rm -rf go && curl https://storage.googleapis.com/golang/go1.12.9.linux-amd64.tar.gz | sudo tar -xz
-=======
     - run: cd /usr/local && sudo rm -rf go && curl https://storage.googleapis.com/golang/go1.13.6.linux-amd64.tar.gz | sudo tar -xz
->>>>>>> afb3a8d5
     - run: echo 'export PATH="$PATH:/usr/local/go/bin:$HOME/go/bin"' >> $BASH_ENV
     - run: go get -t -d -v ./...
     - run: go install -v
